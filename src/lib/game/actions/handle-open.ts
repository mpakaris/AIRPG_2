<<<<<<< HEAD
/**
 * handle-open - NEW ARCHITECTURE
 *
 * Handles the "open" action using the new effect-based system.
 * Returns Effect[] instead of mutating state directly.
 */
=======
>>>>>>> bb37fac3

'use server';

import type { Game, PlayerState, Effect } from "@/lib/game/types";
import { Validator, HandlerResolver, VisibilityResolver, FocusResolver } from "@/lib/game/engine";
import { normalizeName } from "@/lib/utils";
import { handleRead } from "@/lib/game/actions/handle-read";

export async function handleOpen(state: PlayerState, targetName: string, game: Game): Promise<Effect[]> {
    const normalizedTargetName = normalizeName(targetName);
    const visibleEntities = VisibilityResolver.getVisibleEntities(state, game);

    // Helper function for robust name matching
    const matchesName = (entity: any, searchName: string): boolean => {
        if (!entity) return false;

        // Try matching against the entity name
        if (normalizeName(entity.name).includes(searchName)) return true;

        // Try matching against alternate names
        if (entity.alternateNames) {
            const matchesAlt = entity.alternateNames.some((altName: string) =>
                normalizeName(altName).includes(searchName)
            );
            if (matchesAlt) return true;
        }

        // FALLBACK: Try matching against the entity ID (for AI mistakes)
        const entityIdNormalized = normalizeName(entity.id);
        if (entityIdNormalized === searchName || entityIdNormalized.includes(searchName) || searchName.includes(entityIdNormalized)) {
            return true;
        }

        // Also try without the prefix and underscores
        const idWithoutPrefix = entity.id.replace(/^(item_|obj_|npc_)/, '').replace(/_/g, '').toLowerCase();
        const searchWithoutPrefix = searchName.replace(/^(item_|obj_|npc_)/, '').replace(/_/g, '');
        if (idWithoutPrefix === searchWithoutPrefix || idWithoutPrefix.includes(searchWithoutPrefix) || searchWithoutPrefix.includes(idWithoutPrefix)) {
            return true;
        }

        return false;
    };

    // 1. Find target object in visible objects
    const targetObjectId = visibleEntities.objects.find(id =>
        matchesName(game.gameObjects[id as any], normalizedTargetName)
    );

    if (targetObjectId) {
        const targetObject = game.gameObjects[targetObjectId as any];
        if (!targetObject) {
            return [{
                type: 'SHOW_MESSAGE',
                speaker: 'system',
                content: `You don't see a "${targetName}" to open.`
            }];
        }

        // 2. Get effective handler first (to check for specific fail messages)
        const handler = HandlerResolver.getEffectiveHandler(targetObject, 'open', state);

        // 3. If handler exists, evaluate conditions
        if (handler) {
            const conditionsMet = Validator.evaluateConditions(handler.conditions, state, game);
            const outcome = conditionsMet ? handler.success : handler.fail;

            // If conditions not met and we have a specific fail message, use it immediately
            // BUT: Still set focus so player can try password/unlock actions
            if (!conditionsMet && outcome?.message) {
                return [
                    {
                        type: 'SET_FOCUS',
                        focusId: targetObjectId,
                        focusType: 'object',
                        transitionMessage: FocusResolver.getTransitionNarration(targetObjectId, 'object', state, game) || undefined
                    },
                    {
                        type: 'SHOW_MESSAGE',
                        speaker: 'narrator',
                        content: outcome.message
                    }
                ];
            }

            // If conditions met, execute success
            if (conditionsMet && outcome) {
                const effects: Effect[] = [
                    // Set focus on this object FIRST
                    {
                        type: 'SET_FOCUS',
                        focusId: targetObjectId,
                        focusType: 'object',
                        transitionMessage: FocusResolver.getTransitionNarration(targetObjectId, 'object', state, game) || undefined
                    }
                ];

                // Add outcome effects so state is updated before message shows
                if (outcome.effects) {
                    effects.push(...outcome.effects);
                }

                // Add message AFTER state updates (so createMessage sees updated state)
                if (outcome.message) {
                    effects.push({
                        type: 'SHOW_MESSAGE',
                        speaker: outcome.speaker || 'narrator',
                        content: outcome.message,
                        imageId: targetObjectId,
                        messageType: 'image'
                    });
                }

                return effects;
            }
        }

<<<<<<< HEAD
        // 4. Validate action (only if no specific handler fail message was used)
        const validation = Validator.validate('open', targetObjectId, state, game);
        if (!validation.valid) {
            // Return validation reason or fallback message
            const message = validation.reason || HandlerResolver.getFallbackMessage(targetObject, 'notOpenable');
            return [{
                type: 'SHOW_MESSAGE',
                speaker: 'narrator',
                content: message
            }];
        }

        // 5. No handler or no specific outcome - generic open behavior
        return [
            // Set focus on this object
            {
                type: 'SET_FOCUS',
                focusId: targetObjectId,
                focusType: 'object',
                transitionMessage: FocusResolver.getTransitionNarration(targetObjectId, 'object', state, game) || undefined
            },
            {
                type: 'SET_ENTITY_STATE',
                entityId: targetObjectId,
                patch: { isOpen: true }
            },
            {
                type: 'SHOW_MESSAGE',
                speaker: 'narrator',
                content: `You open the ${targetObject.name}.`
            }
        ];
    }

    // 2. Check if it's a visible item (redirect to read if readable)
    const visibleItemId = visibleEntities.items.find(id =>
        matchesName(game.items[id as any], normalizedTargetName)
    );

    if (visibleItemId) {
        const item = game.items[visibleItemId as any];
        if (item?.capabilities?.isReadable) {
            return await handleRead(state, targetName, game);
        } else {
            return [{
                type: 'SHOW_MESSAGE',
                speaker: 'narrator',
                content: `You can't "open" the ${item.name} in that way.`
            }];
=======
        // Generic fallback if no specific handler
        const effects = [{ type: 'SET_OBJECT_STATE' as const, objectId: liveObject.gameLogic.id, state: { isOpen: true } }];
        const result = await processEffects(state, effects, game);
        const genericOpenMessage = `You open the ${liveObject.gameLogic.name}.`;
        result.messages.unshift(createMessage('narrator', narratorName, genericOpenMessage));
        return result;
    }

    const itemToOpen = findItemInContext(state, game, normalizedTargetName);
    if (itemToOpen) {
        if (itemToOpen.item.capabilities && itemToOpen.item.capabilities.isReadable) {
            return handleRead(state, targetName, game);
        } else {
            return { newState: state, messages: [createMessage('narrator', narratorName, `You can't "open" the ${itemToOpen.item.name} in that way.`)] };
>>>>>>> bb37fac3
        }
    }

    return [{
        type: 'SHOW_MESSAGE',
        speaker: 'system',
        content: `You don't see a "${targetName}" to open.`
    }];
}<|MERGE_RESOLUTION|>--- conflicted
+++ resolved
@@ -1,12 +1,3 @@
-<<<<<<< HEAD
-/**
- * handle-open - NEW ARCHITECTURE
- *
- * Handles the "open" action using the new effect-based system.
- * Returns Effect[] instead of mutating state directly.
- */
-=======
->>>>>>> bb37fac3
 
 'use server';
 
@@ -123,57 +114,6 @@
             }
         }
 
-<<<<<<< HEAD
-        // 4. Validate action (only if no specific handler fail message was used)
-        const validation = Validator.validate('open', targetObjectId, state, game);
-        if (!validation.valid) {
-            // Return validation reason or fallback message
-            const message = validation.reason || HandlerResolver.getFallbackMessage(targetObject, 'notOpenable');
-            return [{
-                type: 'SHOW_MESSAGE',
-                speaker: 'narrator',
-                content: message
-            }];
-        }
-
-        // 5. No handler or no specific outcome - generic open behavior
-        return [
-            // Set focus on this object
-            {
-                type: 'SET_FOCUS',
-                focusId: targetObjectId,
-                focusType: 'object',
-                transitionMessage: FocusResolver.getTransitionNarration(targetObjectId, 'object', state, game) || undefined
-            },
-            {
-                type: 'SET_ENTITY_STATE',
-                entityId: targetObjectId,
-                patch: { isOpen: true }
-            },
-            {
-                type: 'SHOW_MESSAGE',
-                speaker: 'narrator',
-                content: `You open the ${targetObject.name}.`
-            }
-        ];
-    }
-
-    // 2. Check if it's a visible item (redirect to read if readable)
-    const visibleItemId = visibleEntities.items.find(id =>
-        matchesName(game.items[id as any], normalizedTargetName)
-    );
-
-    if (visibleItemId) {
-        const item = game.items[visibleItemId as any];
-        if (item?.capabilities?.isReadable) {
-            return await handleRead(state, targetName, game);
-        } else {
-            return [{
-                type: 'SHOW_MESSAGE',
-                speaker: 'narrator',
-                content: `You can't "open" the ${item.name} in that way.`
-            }];
-=======
         // Generic fallback if no specific handler
         const effects = [{ type: 'SET_OBJECT_STATE' as const, objectId: liveObject.gameLogic.id, state: { isOpen: true } }];
         const result = await processEffects(state, effects, game);
@@ -188,13 +128,8 @@
             return handleRead(state, targetName, game);
         } else {
             return { newState: state, messages: [createMessage('narrator', narratorName, `You can't "open" the ${itemToOpen.item.name} in that way.`)] };
->>>>>>> bb37fac3
         }
     }
 
-    return [{
-        type: 'SHOW_MESSAGE',
-        speaker: 'system',
-        content: `You don't see a "${targetName}" to open.`
-    }];
+    return { newState: state, messages: [createMessage('system', 'System', `You don't see a "${normalizedTargetName}" to open.`)] };
 }