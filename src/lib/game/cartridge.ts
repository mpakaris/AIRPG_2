
import type { CellId, Chapter, ChapterId, Flag, Game, GameId, GameObject, GameObjectId, Item, ItemId, Location, LocationId, NPC, NpcId, Portal, PortalId, Structure, StructureId, WorldId } from './types';

// --- Static Game Data ---

const gameObjects: Record<GameObjectId, GameObject> = {
    'obj_brown_notebook': {
        id: 'obj_brown_notebook' as GameObjectId,
        name: 'Brown Notebook',
        archetype: 'Container',
        description: 'A very worn, leather-bound notebook rests on a table.',
        capabilities: { openable: true, lockable: true, breakable: false, movable: false, powerable: false, container: true, readable: true, inputtable: true },
        state: { isOpen: false, isLocked: true, isBroken: false, isPoweredOn: false, currentStateId: 'default' },
        inventory: { items: ['item_sd_card', 'item_newspaper_article'] as ItemId[], capacity: 2, allowTags: [], denyTags: [] },
        children: { items: ['item_sd_card', 'item_newspaper_article'] as ItemId[] },
        media: {
            images: {
                default: { url: 'https://res.cloudinary.com/dg912bwcc/image/upload/v1759242347/Notebook_locked_ngfes0.png', description: 'A locked notebook.', hint: 'locked notebook' },
                unlocked: { url: 'https://res.cloudinary.com/dg912bwcc/image/upload/v1759242346/Notebook_unlocked_fpxqgl.jpg', description: 'An unlocked notebook.', hint: 'unlocked notebook' }
            },
            sounds: { onUnlock: 'click.mp3' }
        },
        input: { type: 'phrase', validation: 'Justice for Silas Bloom', hint: 'Stuck? Maybe this will help: https://airpg-minigames.vercel.app/games/the-notebook', attempts: null, lockout: null },
        handlers: {
            onExamine: {
                success: { message: "The leather notebook sits on the table, its cover soft and worn by decades of use. A brass clasp holds it shut—locked tight. Someone went to the trouble of protecting whatever's inside. You trace the lock with your thumb. Cold metal. No keyhole, just a mechanism waiting for the right phrase." },
                fail: { message: "" },
                alternateMessage: "The notebook lies open, its brass clasp now released. Inside, nestled in the center spread, you find a small SD card—black, modern, completely out of place against the yellowed pages. Next to it, a folded newspaper clipping, brown with age. Someone hid these here deliberately."
            },
            onOpen: {
                conditions: [{ type: 'STATE', entityId: 'obj_brown_notebook', key: 'isLocked', equals: false }],
                success: {
                    message: "The notebook lies open, its brass clasp unfastened. In the crease between worn pages rests a single black SD card—modern, cold, impossibly out of place amid the faded ink and yellowed paper. Next to it, a folded newspaper clipping, brown with age. These objects don't belong to the same era, yet here they are, hidden together. The notebook's owner made a choice. Archive the past on modern media. Make sure it survived.",
                    effects: [
                        { type: 'SET_ENTITY_STATE', entityId: 'obj_brown_notebook', patch: { isOpen: true, currentStateId: 'unlocked' } }
                    ]
                },
                fail: { message: "The brass clasp refuses to budge. This lock needs a password—a phrase, not a key. Whatever's inside, someone made sure it stayed hidden. Stuck? Maybe this will help: https://airpg-minigames.vercel.app/games/the-notebook" }
            },
            onRead: {
                conditions: [
                    { type: 'STATE', entityId: 'obj_brown_notebook', key: 'isLocked', equals: false },
                    { type: 'STATE', entityId: 'obj_brown_notebook', key: 'isOpen', equals: true }
                ],
                success: {
                    message: "The notebook lies open, its brass clasp now released. Inside, nestled in the center spread, you find a small SD card—black, modern, completely out of place against the yellowed pages. Next to it, a folded newspaper clipping, brown with age. Someone hid these here deliberately.",
                    effects: []
                },
                fail: { message: "The brass clasp refuses to budge. This lock needs a password—a phrase, not a key. Whatever's inside, someone made sure it stayed hidden. Stuck? Maybe this will help: https://airpg-minigames.vercel.app/games/the-notebook" }
            },
            onUnlock: {
                success: {
                    message: "The brass clasp gives with a soft click. The cover swings open, leather hinges creaking. Inside, pressed between aged pages, two objects reveal themselves: a black SD card—modern, digital, completely anachronistic—and beside it, a folded newspaper clipping, brown with decades. Someone preserved the past in two formats. Paper that survived seventy years. Data that will survive longer. Both hidden here, waiting.",
                    effects: [
<<<<<<< HEAD
                        { type: 'SET_FLAG', flag: 'has_unlocked_notebook', value: true },
                        { type: 'SET_ENTITY_STATE', entityId: 'obj_brown_notebook', patch: { isLocked: false, isOpen: true, currentStateId: 'unlocked' } },
                        { type: 'REVEAL_FROM_PARENT', entityId: 'item_sd_card', parentId: 'obj_brown_notebook' },
                        { type: 'REVEAL_FROM_PARENT', entityId: 'item_newspaper_article', parentId: 'obj_brown_notebook' }
=======
                        { type: 'SET_FLAG', flag: 'has_unlocked_notebook' as Flag }
>>>>>>> bb37fac3
                    ]
                },
                fail: { message: "That password doesn't work. The lock remains stubbornly shut." }
            },
            onMove: {
                success: { message: "You slide the notebook around on the table, but there's nothing hidden underneath." },
                fail: { message: "" }
            }
        },
        fallbackMessages: {
            default: "That's not going to work. It's a key piece of evidence.",
            notOpenable: "You can't open that.",
            locked: "It's locked.",
            noEffect: "Using that on the notebook has no effect."
        },
        design: { 
            authorNotes: "Central puzzle item for Chapter 1.",
            tags: ['notebook', 'book']
        },
        version: { schema: "1.0", content: "1.0" }
    },
    'obj_chalkboard_menu': {
        id: 'obj_chalkboard_menu' as GameObjectId,
        name: 'Chalkboard Menu',
        archetype: 'Signage',
        description: "There's a chalkboard menu near the counter with today's specials.",
        capabilities: { openable: false, lockable: false, breakable: true, movable: true, powerable: false, container: false, readable: true, inputtable: false },
        state: { isOpen: false, isLocked: false, isBroken: false, isPoweredOn: false, currentStateId: 'default' },
        inventory: { items: [], capacity: 0 },
        children: { items: ['item_iron_pipe' as ItemId] },
        media: {
            images: {
                default: { url: 'https://res.cloudinary.com/dg912bwcc/image/upload/v1759603706/Chalkboard_h61haz.png', description: 'A chalkboard menu in a cafe.', hint: 'chalkboard menu' },
                moved: { url: 'https://res.cloudinary.com/dg912bwcc/image/upload/v1761261134/iron_pipe_bpcofa.png', description: 'The chalkboard has been moved aside, revealing a heavy iron pipe leaning against the wall.', hint: 'moved chalkboard with pipe' }
            }
        },
        handlers: {
            onExamine: {
                success: { message: "A wooden-framed chalkboard menu stands near the counter, angled against the wall. Today's handwritten special: 'Three scones for the price of two. A deal almost as sweet as justice.' That last word—justice—feels deliberate. Someone's leaving breadcrumbs. You notice the chalkboard isn't flush with the wall. Something's propped up behind it." },
                fail: { message: "" },
                alternateMessage: "The chalkboard menu sits pushed aside now, its daily special still promising justice. The pipe you found behind it is gone."
            },
            onMove: {
                conditions: [{ type: 'NO_FLAG', flag: 'has_moved_chalkboard' }],
                success: {
                    message: "The chalkboard scrapes across tile as you shove it aside. Behind it, leaning against the exposed brick like it's been waiting for you, is a heavy iron pipe. Cold steel, solid weight, rust at the joints. The kind of tool that solves problems that don't have keys.",
                    effects: [
                        { type: 'SET_FLAG', flag: 'has_moved_chalkboard', value: true },
                        { type: 'REVEAL_FROM_PARENT', entityId: 'item_iron_pipe', parentId: 'obj_chalkboard_menu' },
                        { type: 'SET_ENTITY_STATE', entityId: 'obj_chalkboard_menu', patch: { currentStateId: 'moved', isMoved: true } }
                    ]
                },
                fail: { message: "You shift the chalkboard stand back and forth, but there's nothing left behind it. You already found what was hidden here." }
            }
        },
        fallbackMessages: { 
            default: "Probably best to leave the menu alone. It's not part of the case.",
            notMovable: "It's a heavy stand, but you manage to slide it aside."
        },
        design: { 
            authorNotes: "Contains the 'justice' clue and hides the iron pipe.",
            tags: ['chalkboard', 'menu', 'board']
        },
        version: { schema: "1.0", content: "1.2" }
    },
    'obj_magazine': {
        id: 'obj_magazine' as GameObjectId,
        name: 'Magazine',
        archetype: 'Prop',
        description: 'A discarded magazine lies on an empty table.',
        capabilities: { openable: false, lockable: false, breakable: true, movable: true, powerable: false, container: false, readable: true, inputtable: false },
        state: { isOpen: false, isLocked: false, isBroken: false, isPoweredOn: false, currentStateId: 'default' },
        media: { images: { default: { url: 'https://res.cloudinary.com/dg912bwcc/image/upload/v1759603706/Newspaper_p85m1h.png', description: 'A magazine on a table.', hint: 'magazine' } } },
        handlers: {
            onExamine: {
                success: { message: "You glance at a copy of this week's local entertainment magazine. The cover story discusses the current series of murders. The usual craziness of a Metropolis." },
                fail: { message: "" },
                alternateMessage: "It's just today's magazine. Nothing new here."
            },
            onMove: {
                success: { message: "You slide the magazine aside. Nothing but a sticky coffee ring on the table." },
                fail: { message: "" }
            }
        },
        fallbackMessages: { 
            default: "The magazine is old news. Let's stick to the facts of our case.",
            notMovable: "You shift the magazine, revealing a sticky coffee ring. Not the clue you were hoping for."
        },
        design: { 
            authorNotes: "Flavor item to build atmosphere.",
            tags: ['magazine', 'paper']
        },
        version: { schema: "1.0", content: "1.0" }
    },
    'obj_bookshelf': {
        id: 'obj_bookshelf' as GameObjectId,
        name: 'Bookshelf',
        archetype: 'Furniture',
        description: "A small bookshelf filled with used paperbacks is tucked into a corner.",
        capabilities: { openable: false, lockable: false, breakable: false, movable: true, powerable: false, container: false, readable: false, inputtable: false },
        state: { isOpen: true, isLocked: false, isBroken: false, isPoweredOn: false, currentStateId: 'default' },
        inventory: { items: [], capacity: null },
        children: { items: [] },
        media: { images: { default: { url: 'https://res.cloudinary.com/dg912bwcc/image/upload/v1759604596/Bookshelf_Cafe_kn4poz.png', description: 'A bookshelf in a cafe.', hint: 'bookshelf reading corner' } } },
        handlers: {
            onExamine: {
                success: {
                    message: "You turn to a small bookshelf filled with used paperbacks. The titles include: 'The Art of the Deal', 'A Brief History of Time', and a romance novel called 'Justice for My Love'.",
                    effects: [
                        { type: 'SET_FLAG', flag: 'has_seen_justice_book', value: true }
                    ]
                },
                fail: { message: "" },
                alternateMessage: "The bookshelf still has that romance novel, 'Justice for My Love'."
            },
            onMove: {
                success: { message: "It's too heavy to move by yourself." },
                fail: { message: "" }
            }
        },
        fallbackMessages: { 
            default: "It's just a bookshelf. Let's not get sidetracked.",
            notMovable: "It's too heavy to move by yourself."
        },
        design: { 
            authorNotes: "Contains the other 'justice' clue for the notebook.",
            tags: ['books', 'shelf']
        },
        version: { schema: "1.0", content: "1.0" }
    },
    'obj_painting': {
        id: 'obj_painting' as GameObjectId,
        name: 'Painting on the wall',
        archetype: 'Surface',
        description: 'An abstract painting hangs on the wall.',
        capabilities: { openable: false, lockable: false, breakable: false, movable: true, powerable: false, container: false, readable: false, inputtable: false },
        state: { isOpen: false, isLocked: false, isBroken: false, isPoweredOn: false, currentStateId: 'default' },
        media: {
            images: {
                default: { url: 'https://res.cloudinary.com/dg912bwcc/image/upload/v1759604943/picture_on_wall_fcx10j.png', description: 'A painting on the wall of the cafe.', hint: 'abstract painting' },
                moved: { url: 'https://res.cloudinary.com/dg912bwcc/image/upload/v1761263220/safe_behind_Painting_dbo6qc.png', description: 'The painting has been moved, revealing a wall safe behind it.', hint: 'revealed wall safe' }
            }
        },
        handlers: {
            onExamine: {
                success: { message: "An abstract painting hangs on the exposed brick wall—swirls of deep blues and violent reds, chaotic but intentional. Modern art in a vintage cafe. The frame sits slightly crooked, like someone hung it in a hurry or moved it recently. Bottom corner: a signature in black paint. 'S.B.' Those initials again." },
                fail: { message: "" },
                alternateMessage: "The abstract painting leans against the wall now, its frame revealing the mounting hook and the safe behind it. 'S.B.'—the signature feels more significant now."
            },
            onMove: {
                conditions: [{ type: 'NO_FLAG', flag: 'has_moved_painting' }],
                success: {
                    message: "You lift the painting off its hook. It's heavier than it looks—real canvas, solid frame. Behind it, set flush into the brick, is a small steel wall safe. Institutional gray, combination lock gleaming. Someone wanted to hide this. The question is why a cafe has a wall safe in the first place.",
                    effects: [
                        { type: 'SET_FLAG', flag: 'has_moved_painting', value: true },
                        { type: 'REVEAL_FROM_PARENT', entityId: 'obj_wall_safe', parentId: 'obj_painting' },
                        { type: 'SET_ENTITY_STATE', entityId: 'obj_painting', patch: { isMoved: true, currentStateId: 'moved' } }
                    ]
                },
                fail: { message: "You adjust the painting, but there's nothing new behind it. The safe is all you're going to find here." }
            }
        },
        fallbackMessages: { 
            default: "The painting is nice, but it's not a clue.",
            notMovable: "You can't move the painting, but you could try looking behind it."
        },
        design: { 
            authorNotes: "Contains the 'S.B.' clue and hides the wall safe.",
            tags: ['painting', 'art']
        },
        version: { schema: "1.0", content: "1.2" }
    },
    'obj_wall_safe': {
        id: 'obj_wall_safe' as GameObjectId,
        name: 'Wall Safe',
        archetype: 'Container',
        description: 'A small, steel safe is set into the wall.',
        capabilities: { openable: true, lockable: true, breakable: false, movable: false, powerable: false, container: true, readable: false, inputtable: false },
        state: { isOpen: false, isLocked: true, isBroken: false, isPoweredOn: false, currentStateId: 'default' },
        inventory: { items: ['item_secret_document'] as ItemId[], capacity: 1 },
        children: { items: ['item_secret_document'] as ItemId[] },
        media: {
            images: {
                default: { url: 'https://res.cloudinary.com/dg912bwcc/image/upload/v1761263220/safe_behind_Painting_dbo6qc.png', description: 'A closed wall safe.', hint: 'wall safe' },
                unlocked: { url: 'https://res.cloudinary.com/dg912bwcc/image/upload/v1761263220/safe_behind_painting_open_tpmf0m.png', description: 'An open wall safe containing a document.', hint: 'open safe' },
                unlocked_empty: { url: 'https://res.cloudinary.com/dg912bwcc/image/upload/v1761293940/safe_behind_painting_open_empty_pn2js2.png', description: 'An open, empty wall safe.', hint: 'empty safe' }
            }
        },
        handlers: {
            onExamine: {
                success: { message: "The wall safe is small but serious—steel construction, flush mount, professional installation. Cold to the touch. A single brass keyhole sits beneath a reinforced handle. This isn't the kind of safe you find in residential buildings. Someone needed secure storage, and they needed it hidden behind a painting. The lock is pristine, well-maintained." },
                fail: { message: "" }
            },
            onUse: [
                {
                    itemId: 'item_safe_key' as ItemId,
                    conditions: [{ type: 'NO_FLAG', flag: 'safe_is_unlocked' }],
                    success: {
                        message: "The brass key slides into the lock like it was made for it—because it was. One smooth turn, and the internal mechanism gives with a heavy clunk. The door swings open on well-oiled hinges. Inside, mounted in a document sleeve, is a thick manila file folder. Red letters stamped across the cover: CONFIDENTIAL. This is what someone was hiding.",
                        effects: [
                            { type: 'SET_FLAG', flag: 'safe_is_unlocked', value: true },
                            { type: 'SET_ENTITY_STATE', entityId: 'obj_wall_safe', patch: { isLocked: false, isOpen: true, currentStateId: 'unlocked' } },
                            { type: 'REVEAL_FROM_PARENT', entityId: 'item_secret_document', parentId: 'obj_wall_safe' },
                            { type: 'REMOVE_ITEM', itemId: 'item_safe_key' }
                        ]
                    },
                    fail: { message: "The safe is already unlocked. The key served its purpose." }
                }
            ]
        },
        stateMap: {
            'default': { // Locked state
                description: "A small, steel safe is set into the wall. It's locked.",
            },
            'unlocked': {
                description: "The safe is open. Inside, you see a thick confidential file.",
                overrides: {
                    onExamine: {
                        success: { message: "The safe is open. Inside, you see a thick confidential file." },
                        fail: { message: "" }
                    }
                }
            },
            'unlocked_empty': {
                description: "You already cracked that safe open. There is nothing left behind.",
                overrides: {
                    onExamine: {
                        success: { message: "You already cracked that safe open. There is nothing left behind." },
                        fail: { message: "" }
                    }
                }
            }
        },
        fallbackMessages: {
            default: "That doesn't work on the safe.",
            locked: "It's locked tight. We need the wall safe key.",
            notMovable: "It's built into the wall. It's not going anywhere."
        },
        design: {
            authorNotes: "Final puzzle for chapter 1. Opened by the wall safe key from the coffee machine.",
            tags: ['safe']
        },
        version: { schema: "1.0", content: "1.1" }
    },
    'obj_coffee_machine': {
        id: 'obj_coffee_machine' as GameObjectId,
        name: 'Coffee Machine',
        archetype: 'Device',
        description: "It's a high-end Italian coffee machine, gleaming under the cafe lights.",
        capabilities: { openable: false, lockable: false, breakable: true, movable: false, powerable: false, container: true, readable: false, inputtable: false },
        state: { isOpen: false, isLocked: false, isBroken: false, isPoweredOn: false, currentStateId: 'default' },
<<<<<<< HEAD
        inventory: { items: ['item_safe_key' as ItemId], capacity: 1 },
        children: { items: ['item_safe_key' as ItemId] },
=======
        inventory: { items: [], capacity: 1 },
>>>>>>> bb37fac3
        media: {
            images: {
                default: { url: 'https://res.cloudinary.com/dg912bwcc/image/upload/v1761211151/coffee_machine_detail_frexuu.png', description: 'A high-end Italian coffee machine.', hint: 'coffee machine' },
                broken: { url: 'https://res.cloudinary.com/dg912bwcc/image/upload/v1761211151/coffee_machine_detail_broken_slkpfd.png', description: 'The shattered remains of the coffee machine\'s side panel.', hint: 'broken machine' }
            }
        },
        handlers: {
            onExamine: {
                success: { message: "It's a high-end Italian espresso machine—all chrome and polished steel, expensive enough to be someone's pride and joy. The barista treats it like a vintage car. But up close, you notice something off: a small service panel on the right side, slightly warped. The screws are stripped, like someone forced it closed in a hurry. The panel rattles when you touch it. It wouldn't take much to break it open." },
                fail: { message: "" }
            },
            onMove: {
                success: { message: "The machine is bolted directly to the counter—commercial installation, not going anywhere. Besides, it weighs more than you'd want to lift." },
                fail: { message: "" }
            },
            onUse: [
                {
                    itemId: 'item_iron_pipe' as ItemId,
                    conditions: [{ type: 'NO_FLAG', flag: 'machine_is_broken' }],
                    success: {
                        message: "You bring the iron pipe down on the warped service panel. Sharp crack—plastic and metal shatter under the impact. The panel splits open, revealing the internal cavity. Something small and brass tumbles out, bouncing once on the counter before settling. A key. Someone hid a key inside the coffee machine, and they didn't want it found the easy way.",
                        effects: [
<<<<<<< HEAD
                            { type: 'SET_FLAG', flag: 'machine_is_broken', value: true },
                            { type: 'SET_ENTITY_STATE', entityId: 'obj_coffee_machine', patch: { isBroken: true, isOpen: true, currentStateId: 'broken' } },
                            { type: 'REMOVE_FROM_CONTAINER', entityId: 'item_safe_key', containerId: 'obj_coffee_machine' },
                            { type: 'REVEAL_ENTITY', entityId: 'item_safe_key' },
                            { type: 'REMOVE_ITEM', itemId: 'item_iron_pipe' }
=======
                            { type: 'SET_FLAG', flag: 'machine_is_broken' as Flag },
                            { type: 'SPAWN_ITEM', itemId: 'item_deposit_key' as ItemId, containerId: 'obj_coffee_machine' as GameObjectId },
                            { type: 'SET_OBJECT_STATE', objectId: 'obj_coffee_machine', state: { isBroken: true, isOpen: true, currentStateId: 'broken' } },
                            { type: 'SHOW_MESSAGE', sender: 'narrator', content: 'The side of the coffee machine is now smashed.', imageId: 'obj_coffee_machine' }
>>>>>>> bb37fac3
                        ]
                    },
                    fail: { message: "The coffee machine is already broken open. One hit was enough." }
                }
            ]
        },
        stateMap: {
            default: {
                description: "It's a high-end Italian coffee machine. A small service compartment on the side seems to be stuck."
            },
            broken: {
                description: "The side panel of the coffee machine is smashed. Amidst the broken plastic, you can see where the key was hidden."
            }
        },
        fallbackMessages: { 
            default: "That doesn't seem to work on the coffee machine.",
            notOpenable: "You can't open it. The compartment is jammed shut.",
            noEffect: "Using that on the coffee machine has no effect."
        },
        design: {
            authorNotes: "Breakable object containing the wall safe key. Requires the iron pipe to break.",
            tags: ['machine', 'coffee']
        },
        version: { schema: "1.0", content: "1.1" }
    }
};

const items: Record<ItemId, Item> = {
    'item_player_phone': {
        id: 'item_player_phone' as ItemId,
        name: 'Phone',
        alternateNames: ['phone', 'smartphone', 'cell phone', 'mobile', 'fbi phone', 'my phone'],
        archetype: 'Gadget',
        description: "Your standard-issue FBI smartphone. It has a camera, secure messaging, and a slot for external media.",
        capabilities: { isTakable: false, isReadable: true, isUsable: true, isCombinable: true, isConsumable: false, isScannable: false, isAnalyzable: false, isPhotographable: true },
        handlers: {
            onUse: {
                success: {
                    message: "You pull out your phone. The camera, messaging, and analysis apps are ready."
                },
                fail: {
                    message: ""
                }
            },
            defaultFailMessage: "You can't use the phone like that."
        },
        design: { 
            authorNotes: "Player's primary tool.",
            tags: ['phone']
        },
        version: { schema: "1.0", content: "1.0" }
    },
    'item_iron_pipe': {
        id: 'item_iron_pipe' as ItemId,
        name: 'Iron Pipe',
        alternateNames: ['iron pipe', 'pipe', 'heavy pipe', 'metal pipe'],
        archetype: 'Tool',
        description: 'A heavy iron pipe. Iron pipes come in handy to open or break things.',
        capabilities: { isTakable: true, isReadable: false, isUsable: true, isCombinable: false, isConsumable: true, isScannable: false, isAnalyzable: false, isPhotographable: false },
        media: {
            image: {
                url: 'https://res.cloudinary.com/dg912bwcc/image/upload/v1761261134/iron_pipe_bpcofa.png',
                description: 'A heavy iron pipe.',
                hint: 'iron pipe'
            }
        },
        handlers: {
            onTake: {
                success: {
                    message: "You take the Iron Pipe. It feels heavy and solid in your hand.",
                    effects: [
                        { type: 'ADD_ITEM', itemId: 'item_iron_pipe' },
                        { type: 'SET_ENTITY_STATE', entityId: 'item_iron_pipe', patch: { taken: true } }
                    ]
                },
                fail: { message: "" }
            },
            onExamine: {
                success: { message: "It's a heavy iron pipe. It could be useful for forcing something open." },
                fail: { message: ""}
            },
            defaultFailMessage: "Sorry Burt, you can't use the pipe by itself. You need to use it on an object."
        },
        design: { 
            authorNotes: "Tool for breaking objects like the coffee machine.",
            tags: ['pipe']
        },
        version: { schema: "1.0", content: "1.0" }
    },
    'item_safe_key': {
        id: 'item_safe_key' as ItemId,
        name: 'Wall Safe Key',
        alternateNames: ['safe key', 'key', 'small key', 'ornate key'],
        archetype: 'Key',
        description: 'A small, ornate brass key. It looks like it might fit the wall safe behind the painting.',
        capabilities: { isTakable: true, isReadable: true, isUsable: true, isCombinable: false, isConsumable: true, isScannable: false, isAnalyzable: false, isPhotographable: false },
        media: {
            image: {
                url: 'https://res.cloudinary.com/dg912bwcc/image/upload/v1761211151/deposit_box_key_f5g2k2.png',
                description: 'A small brass key for the wall safe.',
                hint: 'wall safe key'
            }
        },
        handlers: {
            onTake: {
                success: {
                    message: "You pick up the small brass key and put it in your pocket.",
                    effects: [
                        { type: 'ADD_ITEM', itemId: 'item_safe_key' },
                        { type: 'SET_ENTITY_STATE', entityId: 'item_safe_key', patch: { taken: true } }
                    ]
                },
                fail: { message: "You can't take that right now." }
            },
            onRead: {
                success: { message: "It's a small, ornate brass key. No markings or labels, but it looks like it would fit a safe."},
                fail: { message: "" }
            },
            onExamine: {
                success: { message: "It's a small, ornate brass key. No markings or labels, but it looks like it would fit a safe."},
                fail: { message: "" }
            },
            defaultFailMessage: "You need to use this key on the wall safe."
        },
        design: {
            authorNotes: "Key found inside the broken coffee machine. Opens the wall safe behind the painting.",
            tags: ['key']
        },
        version: { schema: "1.0", content: "1.1" }
    },
    'item_business_card': {
        id: 'item_business_card' as ItemId,
        name: 'Business Card',
        alternateNames: ['business card', 'card', 'musicians card', 'saxo card', 'sax card'],
        archetype: "Personal",
        description: 'A simple business card for a musician. It reads: "S A X O - The World\'s Best Sax Player". A phone number is listed, along with a handwritten number "1943" and the name "ROSE".',
        alternateDescription: "The musician's business card. That name, 'ROSE', and the number '1943' seem significant.",
        capabilities: { isTakable: true, isReadable: true, isUsable: false, isCombinable: false, isConsumable: false, isScannable: false, isAnalyzable: false, isPhotographable: false },
        handlers: {
            onTake: {
<<<<<<< HEAD
                success: {
                    message: "You pick up the business card.",
                    effects: [
                        { type: 'ADD_ITEM', itemId: 'item_business_card' },
                        { type: 'SET_ENTITY_STATE', entityId: 'item_business_card', patch: { taken: true } }
                    ]
                },
=======
                success: { message: "You pick up the business card." },
>>>>>>> bb37fac3
                fail: { message: "You can't take that right now." }
            },
            onRead: {
                success: { message: 'The card reads: "S A X O - The World\'s Best Sax Player". A phone number is listed, along with a handwritten number "1943" and the name "ROSE".'},
                fail: { message: "You can't read that now."}
            }
        },
        media: {
            image: {
                url: 'https://res.cloudinary.com/dg912bwcc/image/upload/v1759241477/Screenshot_2025-09-30_at_15.46.02_fuk4tb.png',
                description: 'A business card for a saxophone player.',
                hint: 'business card'
            }
        },
        design: { 
            authorNotes: "Connects to the saxophonist and provides the 'Rose' and '1943' clues.",
            tags: ['card']
        },
        version: { schema: "1.0", content: "1.0" }
    },
    'item_newspaper_article': {
        id: 'item_newspaper_article' as ItemId,
        name: 'Newspaper Article',
        alternateNames: ['newspaper article', 'article', 'newspaper', 'clipping', 'news article', 'old article'],
        archetype: "Document",
        description: 'A folded newspaper article from the 1940s. The headline is about a local musician, Silas Bloom.',
        alternateDescription: 'The old article about Silas Bloom. The mention of your family name, Macklin, still feels strange.',
        capabilities: { isTakable: true, isReadable: true, isUsable: false, isCombinable: false, isConsumable: false, isScannable: false, isAnalyzable: false, isPhotographable: false },
        handlers: {
            onTake: {
<<<<<<< HEAD
                success: {
                    message: 'You take the Newspaper Article. You can "read Article" to find out what it is about.',
                    effects: [
                        { type: 'ADD_ITEM', itemId: 'item_newspaper_article' },
                        { type: 'SET_ENTITY_STATE', entityId: 'item_newspaper_article', patch: { taken: true } }
                    ]
                },
=======
                success: { message: 'You take the Newspaper Article. You can "read Article" to find out what it is about.' },
>>>>>>> bb37fac3
                fail: { message: "You can't take that right now." }
            },
            onRead: {
                success: {
                    effects: [
                        { type: 'SHOW_MESSAGE', speaker: 'narrator', content: 'Carefully, you unfold the old newspaper clipping. The paper is brittle, yellowed with age, but still legible. The ink has faded to a sepia brown, and you can smell the decades in the fibers—dust, old wood, forgotten time.' },
                        { type: 'SHOW_MESSAGE', speaker: 'narrator', content: 'A newspaper article about Silas Bloom.', messageType: 'article', imageId: 'item_newspaper_article' },
                        { type: 'SHOW_MESSAGE', speaker: 'narrator', content: 'Your eyes catch on a name buried in the article: Agent Macklin. FBI. 1940s. A cold realization washes over you—this could be about your grandfather. The case that defined his career... or destroyed it. The notebook wasn\'t just evidence. It was family history.' },
                        { type: 'SET_FLAG', flag: 'notebook_article_read' as Flag },
                        { type: 'SET_FLAG', flag: 'notebook_interaction_complete' as Flag }
                    ]
                },
                fail: { message: "You can't read that now." }
            }
        },
        media: {
            images: {
                default: { url: 'https://res.cloudinary.com/dg912bwcc/image/upload/v1759241463/Screenshot_2025-09-30_at_15.51.35_gyj3d5.png', description: 'A folded newspaper article.', hint: 'folded article' },
                opened: { url: 'https://res.cloudinary.com/dg912bwcc/image/upload/v1759241463/Screenshot_2025-09-30_at_15.51.35_gyj3d5.png', description: 'An unfolded newspaper article with text visible.', hint: 'open article' }
            }
        },
        design: { 
            authorNotes: "Provides the main backstory and a personal connection for the player.",
            tags: ['article', 'newspaper', 'clipping']
        },
        version: { schema: "1.0", content: "1.0" }
    },
    'item_sd_card': {
        id: 'item_sd_card' as ItemId,
        name: 'SD Card',
        alternateNames: ['sd card', 'card', 'memory card', 'sd', 'media card'],
        archetype: "Media",
        description: 'A small, modern SD card, looking strangely out of place in the old notebook. It probably fits in your phone.',
        alternateDescription: 'You can "use SD Card" to see what\'s on it.',
        capabilities: { isTakable: true, isReadable: true, isUsable: true, isCombinable: false, isConsumable: false, isScannable: false, isAnalyzable: false, isPhotographable: false },
        state: { currentStateId: 'closed' },
        media: {
            images: {
                closed: { url: 'https://res.cloudinary.com/dg912bwcc/image/upload/v1761812524/SD_Card_rokilu.png', description: 'A black SD card.', hint: 'sd card' },
                opened: { url: 'https://res.cloudinary.com/dg912bwcc/video/upload/v1759678377/CH_I_completion_jqtyme.mp4', description: 'Video playing from SD card.', hint: 'video' }
            }
        },
        handlers: {
            onTake: {
<<<<<<< HEAD
                success: {
                    message: 'You take the SD Card.',
                    effects: [
                        { type: 'ADD_ITEM', itemId: 'item_sd_card' },
                        { type: 'SET_ENTITY_STATE', entityId: 'item_sd_card', patch: { taken: true } }
                    ]
                },
                fail: { message: "You can't take that right now." }
            },
            onRead: {
                success: { message: "It's a standard SD card. Any standard smart device could handle it without issue. \n\nYou'll need to 'use' it to see what's on it.", effects: [] },
                fail: { message: "" }
            },
            onExamine: {
                success: { message: "A small black SD card, modern and sleek - Any modern digital device would recognize it instantly. Someone stored something important on this.", effects: [] },
=======
                success: { message: 'You take the SD Card.' },
                fail: { message: "You can't take that right now." }
            },
            onRead: {
                success: { message: "It's a standard SD card. You'll need to 'use' it to see what's on it." },
>>>>>>> bb37fac3
                fail: { message: "" }
            },
            onUse: {
                 success: {
                    message: "You slide the SD card into your phone. The screen flickers. A video file loads—grainy, decades old, but the audio is crystal clear. Music fills the cafe. A saxophone, smooth and melancholic, playing a tune that feels like it's been waiting seventy years to be heard again.\n\nSilas Bloom. Talented musician. And that song for Rose... they were in love. You can hear it in every note.\n\nThe video ends leaving you behind with more questions than answers. Your thoughts are a hyper-speed train running through the stations without stop. As you still try to grasp the meaning of all this, you notice the folded newspaper article still resting in the notebook, waiting to be examined.",
                    effects: [
                        { type: 'SET_ENTITY_STATE', entityId: 'item_sd_card', patch: { currentStateId: 'opened' } },
                        { type: 'SET_FLAG', flag: 'notebook_video_watched' as Flag }
                    ]
                },
                fail: { message: "You can't use the SD card right now." }
            }
        },
        design: {
            authorNotes: "Contains the video clue about Silas Bloom.",
            tags: ['sd card', 'card']
        },
        version: { schema: "1.0", content: "1.1" }
    },
    'item_book_deal': {
        id: 'item_book_deal' as ItemId,
        name: 'The Art of the Deal',
        alternateNames: ['art of the deal', 'deal book', 'business book', 'art of deal'],
        archetype: 'Book',
        description: 'A book about business with a gaudy cover.',
        capabilities: { isTakable: false, isReadable: true, isUsable: false, isCombinable: false, isConsumable: false, isScannable: false, isAnalyzable: false, isPhotographable: false },
        state: { readCount: 0, currentStateId: 'default' },
        media: {
            images: {
                default: { url: 'https://images.stockcake.com/public/8/2/1/821cc306-132c-48ca-91e9-5d2bb356fc1e_large/ancient-closed-book-stockcake.jpg', description: 'A closed book.', hint: 'closed book' },
                opened: { url: 'https://the-openbook.com/wp-content/uploads/2023/02/cropped-the-open-book-nieuw.jpg?w=780&h=684', description: 'An open book.', hint: 'open book' }
            }
        },
        handlers: {
            onExamine: {
                success: { message: 'A book about business with a gaudy cover.' },
                fail: { message: "" }
            },
            onTake: {
                fail: { message: "You can't take that book." }
            },
            onRead: {
                success: {
                    message: "It seems to be a ghost-written book about a real estate magnate. Not relevant to the case.",
                    effects: [
                        { type: 'SET_ENTITY_STATE', entityId: 'item_book_deal', patch: { readCount: 1 } }
                    ]
                },
                fail: { message: "" }
            }
        },
        stateMap: {
            'read0': { description: "It seems to be a ghost-written book about a real estate magnate. Not relevant to the case." },
            'read1': { description: "Chapter 1: 'Think Big'. You decide you've thought big enough for one day." },
            'read2': { description: "You skim another chapter. It's mostly just self-praise. This isn't helping the case." }
        },
        design: { tags: ['book', 'distraction'] },
        version: { schema: "1.0", content: "1.1" }
    },
    'item_book_time': {
        id: 'item_book_time' as ItemId,
        name: 'A Brief History of Time',
        alternateNames: ['brief history of time', 'history of time', 'time book', 'physics book', 'brief history'],
        archetype: 'Book',
        description: 'A book about physics by a famous scientist.',
        capabilities: { isTakable: false, isReadable: true, isUsable: false, isCombinable: false, isConsumable: false, isScannable: false, isAnalyzable: false, isPhotographable: false },
        state: { readCount: 0, currentStateId: 'default' },
        media: {
            images: {
                default: { url: 'https://images.stockcake.com/public/8/2/1/821cc306-132c-48ca-91e9-5d2bb356fc1e_large/ancient-closed-book-stockcake.jpg', description: 'A closed book.', hint: 'closed book' },
                opened: { url: 'https://the-openbook.com/wp-content/uploads/2023/02/cropped-the-open-book-nieuw.jpg?w=780&h=684', description: 'An open book.', hint: 'open book' }
            }
        },
        handlers: {
            onExamine: {
                success: { message: 'A book about physics by a famous scientist.' },
                fail: { message: "" }
            },
            onTake: {
                fail: { message: "You can't take that book." }
            },
            onRead: {
                success: {
                    message: "Complex theories about spacetime. Unlikely to help you solve a murder.",
                    effects: [
                        { type: 'SET_ENTITY_STATE', entityId: 'item_book_time', patch: { readCount: 1 } }
                    ]
                },
                fail: { message: "" }
            }
        },
        stateMap: {
            'read0': { description: "Complex theories about spacetime. Unlikely to help you solve a murder." },
            'read1': { description: "You read about black holes and event horizons. Your own event horizon feels like it's about five minutes away if you don't get a lead soon." },
            'read2': { description: "The book talks about the arrow of time. You wish you could fire an arrow back in time and ask Silas Bloom what happened." }
        },
        design: { tags: ['book', 'distraction'] },
        version: { schema: "1.0", content: "1.1" }
    },
    'item_book_justice': {
        id: 'item_book_justice' as ItemId,
        name: 'Justice for My Love',
        alternateNames: ['justice for my love', 'justice book', 'romance novel', 'justice for love', 'love book'],
        archetype: 'Book',
        description: 'A romance novel with a cheesy cover. The title, "Justice for My Love", catches your eye.',
        capabilities: { isTakable: false, isReadable: true, isUsable: false, isCombinable: false, isConsumable: false, isScannable: false, isAnalyzable: false, isPhotographable: false },
        state: { readCount: 0, currentStateId: 'default' },
        media: {
            images: {
                default: { url: 'https://images.stockcake.com/public/8/2/1/821cc306-132c-48ca-91e9-5d2bb356fc1e_large/ancient-closed-book-stockcake.jpg', description: 'A closed book.', hint: 'closed book' },
                opened: { url: 'https://the-openbook.com/wp-content/uploads/2023/02/cropped-the-open-book-nieuw.jpg?w=780&h=684', description: 'An open book.', hint: 'open book' }
            }
        },
        handlers: {
            onExamine: {
                success: { message: 'A romance novel with a cheesy cover. The title, "Justice for My Love", catches your eye.' },
                fail: { message: "" }
            },
            onTake: {
                fail: { message: "You can't take that book." }
            },
            onRead: {
                success: {
                    message: "Against your better judgment, you read a page. 'His voice was like smooth jazz on a rainy night, but his eyes held a storm. She knew then that he would get justice for her, or die trying.'",
                    effects: [
                        { type: 'SET_ENTITY_STATE', entityId: 'item_book_justice', patch: { readCount: 1 } }
                    ]
                },
                fail: { message: "" }
            }
        },
        stateMap: {
            'read0': { description: "Against your better judgment, you read a page. 'His voice was like smooth jazz on a rainy night, but his eyes held a storm. She knew then that he would get justice for her, or die trying.'" },
            'read1': { description: "You flip to a random page. '...and in that moment, she knew their love was a clue, a puzzle box only they could unlock.' You close the book. That's enough of that." },
            'read2': { description: "The back cover has a blurb: 'A story of love, loss, and the quest for justice.' The word 'justice' is practically leaping off the page." }
        },
        design: { tags: ['book', 'clue'] },
        version: { schema: "1.0", content: "1.1" }
    },
    'item_secret_document': {
        id: 'item_secret_document' as ItemId,
        name: 'Secret Document',
        alternateNames: ['secret document', 'confidential file', 'file', 'document', 'confidential document', 'manila folder'],
        archetype: 'Document',
        description: "A thick manila folder simply marked 'CONFIDENTIAL' in red ink. It feels heavy.",
        alternateDescription: "The confidential file from the safe. It's filled with complex legal and financial jargon.",
        capabilities: { isTakable: true, isReadable: true, isUsable: false, isCombinable: false, isConsumable: false, isScannable: false, isAnalyzable: false, isPhotographable: false },
        media: {
            images: {
                default: { url: 'https://res.cloudinary.com/dg912bwcc/image/upload/v1761263220/Confidential_File_qegnr4.png', description: 'A confidential document folder.', hint: 'closed document' },
                opened: { url: 'https://res.cloudinary.com/dg912bwcc/image/upload/v1761773132/Screenshot_2025-10-29_at_22.24.23_w9e7vd.png', description: 'An open document with text visible.', hint: 'open document' }
            }
        },
        handlers: {
            onTake: {
                success: {
                    message: "You take the confidential file from the safe.",
                    effects: [
                        { type: 'ADD_ITEM', itemId: 'item_secret_document' },
                        { type: 'SET_ENTITY_STATE', entityId: 'item_secret_document', patch: { taken: true } }
                    ]
                },
                fail: { message: "" }
            },
            onRead: {
                success: {
                    message: "You open the file. It's dense with financial reports, shell corporations, and offshore accounts, all linked to a powerful holding company. It's going to take hours to untangle this web, but one name keeps reappearing in the margins: a company called 'Veridian Dynamics'. This feels big... bigger than a simple murder.",
                    effects: [
                        { type: 'SET_FLAG', flag: 'has_read_secret_document' as Flag }
                    ]
                },
                fail: { message: "" }
            }
        },
        design: { tags: ['file', 'document'] },
        version: { schema: "1.0", content: "1.0" }
    }
};

const npcs: Record<NpcId, NPC> = {
    'npc_barista': {
        id: 'npc_barista' as NpcId,
        name: 'Barista',
        description: 'A tired-looking man in his late 20s, with faded tattoos and a cynical arch to his eyebrow. He seems to have seen a thousand stories like yours and is not easily impressed.',
        image: {
            url: 'https://res.cloudinary.com/dg912bwcc/image/upload/v1759241505/Cafe_barrista_hpwona.png',
            description: 'A portrait of the cafe barista.',
            hint: 'male barista'
        },
        importance: 'primary',
        initialState: {
            stage: 'active',
            trust: 0,
            attitude: 'neutral',
        },
        dialogueType: 'scripted',
        persona: "You are a tired, cynical barista in a downtown cafe. You've seen it all and are not impressed by much. Your primary focus is on making coffee and dealing with customers as efficiently as possible. You will not discuss the case or any past events further, deflecting any questions with short, dismissive, but not overly rude answers. You just want to do your job.",
        welcomeMessage: 'What can I get for you? Or are you just here to brood? Either is fine.',
        goodbyeMessage: "Alright, I've got Pumpkin spice lattes to craft. Good luck with... whatever it is you're doing.",
        startConversationEffects: [{ type: 'SET_FLAG', flag: 'has_talked_to_barista' as Flag }],
        limits: { maxInteractions: 15, interactionLimitResponse: "Seriously, I've got a line of customers. I can't keep chatting. The coffee machine calls." },
        demoteRules: {
            onFlagsAll: ['has_received_business_card' as Flag],
            then: { setStage: 'demoted', setImportance: 'ambient' }
        },
        postCompletionProfile: {
            welcomeMessage: "Back again? Hope you're buying something this time.",
            goodbyeMessage: "See ya.",
            defaultResponse: "Look, I told you what I know. I've got work to do."
        },
        topics: [
            { topicId: 't_greet', label: 'Greeting', keywords: ["hello", "hi", "how are you"], response: { message: 'Another day, another dollar. What do you need?' } },
            { topicId: 't_coffee', label: 'Ask about coffee', keywords: ["coffee", "drink", "menu", "order", "buy", "latte", "cappuccino", "espresso"], response: { message: 'The coffee is hot and the pastries are day-old. The menu is on the board. Let me know if you can decipher my handwriting.' } },
            { topicId: 't_prices', label: 'Ask about prices', keywords: ["price", "cost", "how much"], response: { message: 'More than it should be, less than I want to charge. The prices are on the board.' } },
            { topicId: 't_reco', label: 'Ask for recommendation', keywords: ["recommend", "good", "special"], response: { message: 'The espresso will wake you up. The scones... well, they exist.' } },
            { topicId: 't_man', label: 'Ask about the man in black', keywords: ["man", "regular", "customer", "guy", "who left", "who was sitting here", "the man"], response: { message: "The guy in the black coat? Yeah, he's a regular. Comes in, stares at his notebook, doesn't say much. Pays in cash. My favorite kind of customer." } },
            { topicId: 't_musician', label: 'Ask about his job', keywords: ["musician", "saxophone", "job", "background", "what does he do"], response: { message: "I hear he's a musician. Plays the saxophone out on the corner most days. Keeps to himself, you know?" } },
            { topicId: 't_notebook', label: 'Ask about the notebook', keywords: ["notebook", "book", "his", "what was he doing"], response: { message: "Always scribbling in that old notebook of his. Looked like he was writing the next great American novel, or maybe just his grocery list. Who knows."} },
            { 
              topicId: 't_give_card', 
              label: 'Ask about what he left/his name', 
              keywords: ["business card", "left", "name", "note", "anything else", "what did he leave", "ask about silas bloom", "silas bloom", "know his name"], 
              once: true,
              response: { 
                message: "You know, he left this here the other day. Said I could have it. Some business card. If you're that interested, you can take it. It's just collecting dust.",
                effects: [
                    { type: 'ADD_ITEM', itemId: 'item_business_card' as ItemId },
                    { type: 'SET_FLAG', flag: 'has_received_business_card' as Flag },
                    { type: 'SHOW_MESSAGE', speaker: 'narrator', content: "The barista slides a business card across the counter. It's been added to your inventory.", messageType: 'image', imageId: 'item_business_card' },
                    { type: 'END_CONVERSATION' }
                ]
              } 
            },
            { topicId: 't_insult', label: 'React to insult', keywords: ["stupid", "idiot", "useless", "rude", "dumb"], response: { message: "Hey, I get paid to pour coffee, not to be your punching bag. Watch it." } }
        ],
        fallbacks: {
            default: "Look, I just work here. I pour coffee, I wipe counters. You're the detective.",
            noMoreHelp: "I told you all I know. I've got work to do.",
            offTopic: "I'm not sure what you mean by that.",
        },
        version: { schema: "2.0", content: "1.1" }
    },
    'npc_manager': {
        id: 'npc_manager' as NpcId,
        name: 'Cafe Manager',
        description: 'A cheerful woman in her late 40s, with a permanent, slightly-too-wide smile. She radiates a relentless positivity that feels slightly out of place in the grim city.',
        image: {
            url: 'https://res.cloudinary.com/dg912bwcc/image/upload/v1759604054/cafe_manager_punwhs.png',
            description: 'Portrait of the cafe manager.',
            hint: 'female manager'
        },
        importance: 'ambient',
        initialState: {
            stage: 'active',
            trust: 50,
            attitude: 'friendly'
        },
        dialogueType: 'freeform',
        persona: "You are Brenda, the relentlessly cheerful and bubbly manager of 'The Daily Grind' cafe. You love talking about your 'Artisan Coffee of the Week', the daily specials, and the local community art you hang on the walls. You are completely oblivious to any crime or mystery. Your job is to be a fountain of pleasant, slightly-vacant small talk. Keep your responses short, sweet, and upbeat! Use a wide variety of positive adjectives and avoid repeating words like 'divine'. Use modern currency like dollars and cents.",
        welcomeMessage: "Welcome to The Daily Grind! How can I make your day a little brighter? Can I interest you in a 'Sunshine Muffin'? They're 10% off!",
        goodbyeMessage: "Have a wonderfully caffeinated day! Come back soon!",
        limits: {
            maxInteractions: 10,
            interactionLimitResponse: "It has been so lovely chatting with you, but I really must get back to managing. The muffins won't bake themselves, you know! Have a super day!",
        },
        fallbacks: {
            default: "Oh, I'm not sure about that, but have you tried our new matcha latte? It's simply wonderful!"
        },
        version: { schema: "2.0", content: "1.1" }
    }
};

const locations: Record<LocationId, Location> = {
    'loc_outside_cafe': {
        locationId: 'loc_outside_cafe' as LocationId,
        name: 'Outside The Daily Grind',
        sceneDescription: 'You are standing on a rain-slicked street in front of "The Daily Grind", a cozy-looking cafe. The smell of coffee mixes with the damp city air. The front door is right in front of you.',
        coord: { x: 1, y: 1, z: 0 },
        objects: [],
        npcs: [],
        entryPortals: ['portal_street_to_cafe' as PortalId],
        exitPortals: []
    },
    'loc_cafe_interior': {
        locationId: 'loc_cafe_interior' as LocationId,
        name: 'The Cafe Interior',
        sceneDescription: 'You are inside The Daily Grind. It\'s a bustling downtown cafe, smelling of coffee and rain.',
        sceneImage: { url: 'https://res.cloudinary.com/dg912bwcc/image/upload/v1761156561/bustling_cafe_bluwgq.jpg', description: 'A view of the bustling cafe interior.', hint: 'bustling cafe' },
        coord: { x: 1, y: 1, z: 0 },
        objects: ['obj_brown_notebook', 'obj_chalkboard_menu', 'obj_magazine', 'obj_bookshelf', 'obj_painting', 'obj_coffee_machine'] as GameObjectId[],
        npcs: ['npc_barista', 'npc_manager'] as NpcId[],
        entryPortals: ['portal_street_to_cafe' as PortalId],
        exitPortals: ['portal_cafe_to_street' as PortalId],
        zones: [
            {
                title: 'At the main counter',
                objectIds: ['obj_chalkboard_menu', 'obj_coffee_machine']
            },
            {
                title: 'On the wall',
                objectIds: ['obj_painting', 'obj_wall_safe']
            },
            {
                title: 'On a nearby table',
                objectIds: ['obj_brown_notebook', 'obj_magazine']
            },
            {
                title: 'In the corner',
                objectIds: ['obj_bookshelf']
            }
        ]
    }
};

const portals: Record<PortalId, Portal> = {
    'portal_street_to_cafe': {
        portalId: 'portal_street_to_cafe' as PortalId,
        name: 'Front Door',
        kind: 'door',
        from: { scope: 'cell', id: 'cell_1_1_0' as CellId },
        to: { scope: 'location', id: 'loc_cafe_interior' as LocationId },
        capabilities: { lockable: false, climbable: false, vertical: false },
        state: { isLocked: false, isOpen: true },
        handlers: {
            onExamine: {
                success: { message: "It's the glass front door to the cafe. It's unlocked." },
                fail: { message: "" }
            },
        }
    },
    'portal_cafe_to_street': {
        portalId: 'portal_cafe_to_street' as PortalId,
        name: 'Exit Door',
        kind: 'door',
        from: { scope: 'location', id: 'loc_cafe_interior' as LocationId },
        to: { scope: 'cell', id: 'cell_1_1_0' as CellId },
        capabilities: { lockable: false, climbable: false, vertical: false },
        state: { isLocked: false, isOpen: true },
        handlers: {
            onExamine: {
                success: { message: "It's the door leading back out to the street." },
                fail: { message: "" }
            },
        }
    }
};

const structures: Record<StructureId, Structure> = {
    'struct_cafe': {
        structureId: 'struct_cafe' as StructureId,
        name: 'The Daily Grind',
        kind: 'cafe',
        footprint: ['cell_1_1_0' as CellId],
        floors: [
            { z: 0, label: 'Ground Floor', locationIds: ['loc_cafe_interior' as LocationId] }
        ]
    }
};

// A simple 3x3 grid for now
const world: Game['world'] = {
    worldId: 'world_metropolis' as WorldId,
    name: 'Metropolis Downtown',
    cells: {
        'cell_0_1_0': { cellId: 'cell_0_1_0' as CellId, coord: {x: 0, y: 1, z: 0}, type: 'street', isPassable: true },
        'cell_1_0_0': { cellId: 'cell_1_0_0' as CellId, coord: {x: 1, y: 0, z: 0}, type: 'street', isPassable: true },
        'cell_1_1_0': { cellId: 'cell_1_1_0' as CellId, coord: {x: 1, y: 1, z: 0}, type: 'street', isPassable: true, structureId: 'struct_cafe' as StructureId, portalIds: ['portal_street_to_cafe' as PortalId] },
        'cell_1_2_0': { cellId: 'cell_1_2_0' as CellId, coord: {x: 1, y: 2, z: 0}, type: 'street', isPassable: true },
        'cell_2_1_0': { cellId: 'cell_2_1_0' as CellId, coord: {x: 2, y: 1, z: 0}, type: 'street', isPassable: true },
    }
};


// --- Legacy Chapter Data (To be phased out) ---
const chapters: Record<ChapterId, Chapter> = {
    'ch1-the-cafe': {
        id: 'ch1-the-cafe' as ChapterId,
        title: 'A Blast from the Past',
        goal: "Find out what's inside the notebook and the safe.",
        startingFocus: {
            entityId: 'obj_brown_notebook',
            entityType: 'object'
        },
        introductionVideo: 'https://res.cloudinary.com/dg912bwcc/video/upload/f_mp4/v1759670681/CH_I_Intro_ccy0og.mp4',
        completionVideo: 'https://res.cloudinary.com/dg912bwcc/video/upload/v1759678377/CH_I_completion_jqtyme.mp4',
        postChapterMessage: "Looks like we've got everything from this place. I'm thinking our next stop should be the jazz club mentioned in the article.",
        nextChapter: {
            id: 'ch2-the-lounge' as ChapterId,
            title: 'The Midnight Lounge',
            transitionCommand: 'go to jazz club'
        },
        objectives: [
            { flag: 'has_talked_to_barista' as Flag, label: 'Talk to the Barista' },
            { flag: 'has_received_business_card' as Flag, label: 'Get the Business Card' },
            { flag: 'has_unlocked_notebook' as Flag, label: 'Unlock the Notebook' },
            { flag: 'notebook_interaction_complete' as Flag, label: 'View the Notebook Contents' },
            { flag: 'machine_is_broken' as Flag, label: 'Find the hidden key' },
            { flag: 'safe_is_unlocked' as Flag, label: 'Unlock the wall safe' },
            { flag: 'has_read_secret_document' as Flag, label: 'Read the secret document' },
        ],
        hints: [
            { flag: 'has_talked_to_barista' as Flag, text: "We haven't spoken to the barista yet. He might have seen who left the notebook." },
            { flag: 'has_received_business_card' as Flag, text: "The barista mentioned the man in black was a regular. Maybe he knows more about him, or has something he left behind." },
            { flag: 'has_unlocked_notebook' as Flag, text: "The notebook is locked with a phrase. We should examine everything in the cafe for clues. Maybe something on the menu or bookshelf?" },
            { flag: 'notebook_interaction_complete' as Flag, text: "We've unlocked the notebook, but we haven't checked what's inside yet. Let's open it and see what we find." },
            { flag: 'machine_is_broken' as Flag, text: "That coffee machine looks expensive, but a part of it seems loose. Maybe we can force it open with a tool?" },
            { flag: 'safe_is_unlocked' as Flag, text: "There's a safe behind the painting. We found a key in the coffee machine. Let's try using the key on the safe." },
            { flag: 'has_read_secret_document' as Flag, text: "The safe is open and we have the document. We need to read it to see what's inside." },
        ],
        startLocationId: 'loc_cafe_interior' as LocationId,
        // The following are now managed by the top-level entities but kept here for compatibility during transition
        locations: {},
        gameObjects: {},
        items: {},
        npcs: {},
    }
};

// --- Main Game Cartridge ---
export const game: Game = {
  id: 'blood-on-brass' as GameId,
  title: 'The Midnight Lounge Jazz Club Case',
  description: "You are Burt Macklin, FBI. A mysterious stranger hands you a worn notebook from the 1940s—the secret case file of a forgotten murder. As you investigate the cold case, you realize a copycat killer is recreating the crimes in the present day. You must solve the past to stop a killer in the present.",
  setting: "Modern-day USA, 2025",
  gameType: 'Limited Open World',
<<<<<<< HEAD
  narratorName: 'Narrator',
  promptContext: `You are the Narrator for FBI agent Burt Macklin (the player). Your role is to be a procedural, humanized interface between Burt and the game system.

**// ============================================================================**
**// 1. YOUR PRIMARY MISSION: INTERPRET PLAYER INTENT**
**// ============================================================================**

Your MOST IMPORTANT task is to understand what the player WANTS to do, not just what they literally said. Then translate that intent into the correct game command.

**CRITICAL PRINCIPLE:**
If the player's intent is clear, map it to the appropriate command even if the exact words differ. The player is investigating a crime scene - they will use natural, conversational language, not rigid commands.

**// ============================================================================**
**// 2. NATURAL LANGUAGE INTENT MAPPING (COMPREHENSIVE)**
**// ============================================================================**

### 2.1 DESTRUCTIVE ACTIONS → \`use <tool> on <target>\`

The player wants to BREAK or DESTROY something. These phrases ALL mean the same thing:

**Intent Keywords:** hit, smash, whack, bash, break, destroy, strike, slam, pound, crack, shatter, demolish, wreck, force, pry, hammer, beat

**Examples - ALL map to the SAME command:**
- "hit the coffee machine with the pipe" → \`use "Iron Pipe" on "Coffee Machine"\`
- "smash the machine" → \`use "Iron Pipe" on "Coffee Machine"\` (if pipe in inventory)
- "break coffee machine with pipe" → \`use "Iron Pipe" on "Coffee Machine"\`
- "whack it with the pipe" → \`use "Iron Pipe" on "Coffee Machine"\`
- "bash the machine" → \`use "Iron Pipe" on "Coffee Machine"\` (if pipe in inventory)
- "destroy the machine using pipe" → \`use "Iron Pipe" on "Coffee Machine"\`
- "crack open the machine with the pipe" → \`use "Iron Pipe" on "Coffee Machine"\`
- "pound the coffee machine" → \`use "Iron Pipe" on "Coffee Machine"\` (if pipe in inventory)
- "force the machine open" → \`use "Iron Pipe" on "Coffee Machine"\` (if pipe in inventory)
- "break it" → \`use "Iron Pipe" on "Coffee Machine"\` (context: if examining coffee machine and have pipe)

**Rule:** If the player mentions a destructive action + target, check inventory for appropriate tool (pipe, crowbar, hammer, etc.) and use it. If no tool specified but one is in inventory, infer it.

### 2.2 OPENING/UNLOCKING ACTIONS → \`open <object>\` OR \`use <key/code> on <object>\`

The player wants to OPEN or UNLOCK something. These phrases ALL mean the same thing:

**Intent Keywords:** open, unlock, access, get into, pry open, crack open, unseal, unfasten

**Examples - ALL achieve the same goal:**
- "unlock the safe with the key" → \`use "Deposit Box Key" on "Wall Safe"\`
- "open safe with key" → \`use "Deposit Box Key" on "Wall Safe"\`
- "use key on safe" → \`use "Deposit Box Key" on "Wall Safe"\`
- "put key in safe" → \`use "Deposit Box Key" on "Wall Safe"\`
- "try the key on the safe" → \`use "Deposit Box Key" on "Wall Safe"\`
- "unlock safe" → \`use "Deposit Box Key" on "Wall Safe"\` (if key in inventory)
- "get into the safe" → \`use "Deposit Box Key" on "Wall Safe"\` (if key in inventory)
- "access the safe" → \`use "Deposit Box Key" on "Wall Safe"\` (if key in inventory)
- "open it" → \`open "Wall Safe"\` OR \`use "Deposit Box Key" on "Wall Safe"\` (context-dependent)

**Rule:** If object requires a key/code and player has it, use \`use <key> on <object>\`. If object is just openable (no lock), use \`open <object>\`.

### 2.3 STANDALONE USE ACTIONS → \`use <item>\`

The player wants to USE an item by itself (not on a target). These items have their own functionality.

**Intent Keywords:** use, activate, play, insert, check, try, put in

**Examples - Standalone use:**
- "use SD card" → \`use "SD Card"\` (the phone is implicit - narration will say "you insert it into your phone")
- "use phone" → \`use "Phone"\`
- "play SD card" → \`use "SD Card"\`
- "check SD card" → \`use "SD Card"\` (if player means "see contents")
- "activate phone" → \`use "Phone"\`

**Rule:** If item has standalone functionality (SD cards, phones, consumables), map to \`use <item>\` without a target. Do NOT add the focused object as a target unless the player explicitly mentions it.

**IMPORTANT:** When player says "use X", check if X is a usable item. If yes, use \`use "X"\` (no target). Do NOT automatically add the focused object as a target.

### 2.4 MOVEMENT/INSPECTION ACTIONS → \`move <object>\` OR \`examine <object>\`

The player wants to MOVE something or CHECK BEHIND it. These phrases ALL mean the same thing:

**Intent Keywords (for MOVE):** move, push, shift, slide, pull, drag, lift, relocate, shove

**Intent Keywords (for BEHIND):** look behind, check behind, what's behind, peek behind, see behind, investigate behind

**Examples - ALL map to move:**
- "look behind the painting" → \`move "Painting on the wall"\`
- "check behind painting" → \`move "Painting on the wall"\`
- "move painting aside" → \`move "Painting on the wall"\`
- "push the chalkboard" → \`move "Chalkboard Menu"\`
- "shift the chalkboard" → \`move "Chalkboard Menu"\`
- "what's behind the painting?" → \`move "Painting on the wall"\`
- "lift the painting" → \`move "Painting on the wall"\`
- "slide chalkboard over" → \`move "Chalkboard Menu"\`

**Rule:** "look behind X" always means \`move X\`, not \`examine X\`. If player wants to inspect surface, they'll say "examine" or "look at".

### 2.5 TAKING/PICKING UP → \`take <item>\`

The player wants to PICK UP or TAKE something.

**Intent Keywords:** take, grab, pick up, get, collect, pocket, retrieve, acquire, obtain

**Examples:**
- "pick it up" → \`take <item>\` (context: most recently examined item)
- "grab the key" → \`take "Deposit Box Key"\`
- "get the document" → \`take "Secret Document"\`
- "take it" → \`take <item>\` (context: most recently examined item)
- "pocket the key" → \`take "Deposit Box Key"\`

**Rule:** If player says "take" or "grab" without specifying item, use most recently examined takable item.

### 2.6 READING/EXAMINING → \`read <object>\` OR \`examine <object>\`

The player wants to READ or EXAMINE something closely.

**Intent Keywords (READ):** read, read through, peruse, study, look through

**Intent Keywords (EXAMINE):** examine, look at, inspect, check out, investigate, study

**Examples:**
- "what does it say?" → \`read <object>\` (context: most recently examined readable object)
- "read the document" → \`read "Secret Document"\`
- "look at the notebook" → \`examine "Brown Notebook"\`
- "inspect the safe" → \`examine "Wall Safe"\`
- "check out the painting" → \`examine "Painting on the wall"\`

**Rule:** If object is readable (document, note, sign), use \`read\`. Otherwise use \`examine\`.

### 2.7 TALKING/CONVERSATION → \`talk to <npc>\`

The player wants to TALK to someone.

**Intent Keywords:** talk to, speak to, speak with, chat with, ask, question, interview

**Examples:**
- "talk to the barista" → \`talk to "Barista"\`
- "speak with barista" → \`talk to "Barista"\`
- "question the barista" → \`talk to "Barista"\`
- "ask barista about the man" → \`talk to "Barista"\`

**Rule:** Always map conversation intent to \`talk to <npc>\`. The conversation system handles specific questions.

### 2.8 PASSWORD/PASSPHRASE INPUT → \`say "<phrase>"\` OR \`password "<phrase>"\` OR \`enter "<phrase>"\`

The player wants to INPUT A PASSWORD or PASSPHRASE to unlock something. **IMPORTANT:** Player MUST be focused on the object first (via examine or open attempt).

**Intent Keywords:** password, say, enter, passphrase, phrase, unlock with, code is, answer is

**Format:** When player provides a password/passphrase, map it to: \`say "<exact phrase>"\` OR \`password "<exact phrase>"\` OR \`enter "<exact phrase>"\`

**Examples:**
- "Justice for Silas Bloom" → \`say "Justice for Silas Bloom"\`
- "The password is Justice for Silas Bloom" → \`password "Justice for Silas Bloom"\`
- "I say Justice for Silas Bloom" → \`say "Justice for Silas Bloom"\`
- "Enter Justice for Silas Bloom" → \`enter "Justice for Silas Bloom"\`
- "Try Justice for Silas Bloom" → \`say "Justice for Silas Bloom"\`

**Rule:** When player provides a phrase that looks like a password/code, and they're focused on a locked object, map it to a password command. Preserve the exact phrase (case-sensitive).

### 2.9 CONTEXT-AWARE INTERPRETATION

**Use Recent Context:** If player says "open it", "take it", "examine it", infer the entity from:
1. Most recently examined entity
2. Most recently mentioned entity
3. Most relevant entity in current location

**Use Inventory Context:** If player says "break the machine" without specifying tool, check inventory for appropriate tool (pipe, crowbar, hammer) and infer it.

**Use Capability Context:** If player tries action that requires specific tool (like "unlock safe"), check inventory for relevant item (key) and infer its use.

**// ============================================================================**
**// 3. AGENT SHARMA'S RESPONSE PROTOCOL - LESS IS MORE**
**// ============================================================================**

**DEFAULT: Agent Sharma is SILENT.**
The Narrator handles all normal actions. Agent only speaks in special circumstances.

**Agent Sharma ONLY speaks when:**

1. **Extreme/Invalid Actions** - Player tries to destroy evidence, leave locked locations, or do something truly impossible
   - Example: Player tries "burn the notebook" → \`{"agentResponse": "Burt, that's evidence. We can't destroy it.", "commandToExecute": "invalid"}\`
   - Example: Player tries "leave cafe" when case unsolved → \`{"agentResponse": "Not yet. We haven't solved the case.", "commandToExecute": "invalid"}\`

2. **Story Milestones** - Major discoveries or chapter completions
   - Example: Found secret document → \`{"agentResponse": "This changes everything...", "commandToExecute": "examine \\"Secret Document\\""}\`
   - Example: Unlocked safe → \`{"agentResponse": "Finally. Let's see what's inside.", "commandToExecute": "open \\"Wall Safe\\""}\`

3. **Player Needs Guidance** - Stuck or asks for help
   - Example: Player says "what now?" → \`{"agentResponse": "Check the notebook again. Something's off about that lock.", "commandToExecute": "invalid"}\`

**For ALL normal actions (examine, take, move, use, etc.):**
- \`agentResponse: null\` or \`agentResponse: ""\`
- Let the Narrator describe what happens
- **DO NOT say "Copy that" or "On it" or similar**

**Agent's Personality:**
- Supportive FBI partner, not bossy
- Witty and sarcastic when appropriate
- Cuts through BS with humor
- Examples of her voice:
  - "That's one way to do it. Subtle."
  - "Good eye, Burt."
  - "Or we could try not breaking everything."

**// ============================================================================**
**// 4. HANDLING INVALID INPUT**
**// ============================================================================**

- **Truly Nonsensical:** Agent responds with wit: "I can't do that, Burt. Physics still applies." Set \`commandToExecute: "invalid"\`
- **Conversational/Stuck:** Agent provides targeted guidance without hand-holding
  - Example: \`{"agentResponse": "The notebook's locked. The bookshelf has a romance novel about 'justice.' Connect the dots.", "commandToExecute": "invalid"}\`

**// ============================================================================**
**// 5. FINAL OUTPUT**
**// ============================================================================**

Your output must be a single, valid JSON object matching the schema.
Your reasoning must explain how you mapped the player's input to the command.
=======
  narratorName: 'Agent Sharma',
  promptContext: `You are Agent Sharma, the AI partner to FBI agent Burt Macklin (the player). Your role is to be a procedural, humanized interface between Burt and the game system.

**// 1. Your Primary Task: Command Interpretation**
Your single most important task is to translate Burt's natural language input into a single, valid game command from the 'Available Game Commands' list. Use the exact entity names provided in the 'Visible Names' lists.
  - "look at the book" and "examine notebook" both become \`examine "Brown Notebook"\`.
  - "open the safe with the key" and "use my key to open the safe" both become \`use "Deposit Box Key" on "Wall Safe"\`.
  - "move the painting" or "look behind the art" both become \`move "Painting on the wall"\`.

**// 2. Your Response Protocol**
- **Confirm, Don't Announce:** For valid, actionable commands (take, use, examine, open, read, move), your \`agentResponse\` MUST be one of these and nothing else: "Copy that, Burt.", "On it.", "Got it.", "Alright, Burt."
- **STRICTLY FORBIDDEN:** Do NOT describe the action, comment on it, or add any flavor text for valid commands. The Narrator handles ALL descriptive output.
  - **CORRECT:** \`{"agentResponse": "Copy that, Burt.", "commandToExecute": "examine \\"Painting on the wall\\""}\`
  - **INCORRECT:** \`{"agentResponse": "Okay, I'm looking at the painting now. It's an abstract.", "commandToExecute": "examine \\"Painting on the wall\\""}\`

**// 3. Handling Invalid Input**
- **Illogical/Destructive Actions:** For truly nonsensical actions (e.g., "eat the key", "break the phone"), your \`agentResponse\` MUST be "I can't do that, Burt." and the \`commandToExecute\` MUST be "invalid".
- **Strict Prohibition on Blocking:** You are strictly forbidden from blocking a standard game command like 'take', 'use', 'examine', 'open', 'read', or 'move'. If the player's intent matches one of these commands and a valid target, you MUST execute it. Your personal judgment is irrelevant.
- **Conversational Input/Hints:** For conversational input (e.g., "what now?", "help"), your \`agentResponse\` should gently guide Burt back to the case, and the \`commandToExecute\` MUST be "invalid".
  - **Example:** \`{"agentResponse": "Let's review, Burt. Our objective is to find out what's inside the notebook and the safe. What's our next move?", "commandToExecute": "invalid"}\`

**// 4. Final Output**
Your entire output must be a single, valid JSON object matching the output schema.
Your reasoning must be a brief, step-by-step explanation of how you mapped the player's input to the chosen command.
>>>>>>> bb37fac3
`,
  objectInteractionPromptContext: `You are Agent Sharma, observing your partner Burt as he inspects the {{objectName}}. Your job is to map his input to one of the available actions, while maintaining your persona as a supportive and curious colleague. Ask questions to guide him. Example: "What do you make of that, Burt?"`,
  storyStyleGuide: `You are a master storyteller and a brilliant editor. Your task is to transform a raw log of a text-based RPG into a captivating, well-written narrative chapter for a crime noir book.

**Style Guide:**
- Write in the third person, past tense.
- Adopt a classic crime noir tone: gritty, descriptive, with a focus on atmosphere and internal thought. The main character is FBI agent Burt Macklin.
- Aim for a rich, descriptive style. Don't just state what happened; paint a picture. Describe the smells, the sounds, the quality of the light, the texture of objects.
- Expand on the events in the log. Weave them into a cohesive story. Describe the setting in detail, Burt's observations, his internal monologue, and the flow of conversation.
- Smooth out the "game-like" elements. Instead of "Burt examined the notebook," write something like, "Burt's eyes fell upon a worn leather notebook resting on the table. It seemed to pulse with forgotten secrets, its leather cover softened by decades of handling."
- Your job is to pick the important moments and dialogue that drive the plot forward and flesh them out. Omit repetitive actions or dead ends, but expand on the crucial scenes.
- Target a length of approximately 1000-1500 words to create a substantial and immersive chapter.
- Format the output as a single block of prose. Do not use markdown, titles, or headings within the story itself.
`,
  
  // New World Model
  world: world,
  structures: structures,
  locations: locations,
  portals: portals,
  gameObjects: gameObjects,
  items: items,
  npcs: npcs,

  // Legacy Chapter model (for gradual migration)
  chapters: chapters,
  startChapterId: 'ch1-the-cafe' as ChapterId,
};<|MERGE_RESOLUTION|>--- conflicted
+++ resolved
@@ -52,14 +52,7 @@
                 success: {
                     message: "The brass clasp gives with a soft click. The cover swings open, leather hinges creaking. Inside, pressed between aged pages, two objects reveal themselves: a black SD card—modern, digital, completely anachronistic—and beside it, a folded newspaper clipping, brown with decades. Someone preserved the past in two formats. Paper that survived seventy years. Data that will survive longer. Both hidden here, waiting.",
                     effects: [
-<<<<<<< HEAD
-                        { type: 'SET_FLAG', flag: 'has_unlocked_notebook', value: true },
-                        { type: 'SET_ENTITY_STATE', entityId: 'obj_brown_notebook', patch: { isLocked: false, isOpen: true, currentStateId: 'unlocked' } },
-                        { type: 'REVEAL_FROM_PARENT', entityId: 'item_sd_card', parentId: 'obj_brown_notebook' },
-                        { type: 'REVEAL_FROM_PARENT', entityId: 'item_newspaper_article', parentId: 'obj_brown_notebook' }
-=======
                         { type: 'SET_FLAG', flag: 'has_unlocked_notebook' as Flag }
->>>>>>> bb37fac3
                     ]
                 },
                 fail: { message: "That password doesn't work. The lock remains stubbornly shut." }
@@ -311,12 +304,7 @@
         description: "It's a high-end Italian coffee machine, gleaming under the cafe lights.",
         capabilities: { openable: false, lockable: false, breakable: true, movable: false, powerable: false, container: true, readable: false, inputtable: false },
         state: { isOpen: false, isLocked: false, isBroken: false, isPoweredOn: false, currentStateId: 'default' },
-<<<<<<< HEAD
-        inventory: { items: ['item_safe_key' as ItemId], capacity: 1 },
-        children: { items: ['item_safe_key' as ItemId] },
-=======
         inventory: { items: [], capacity: 1 },
->>>>>>> bb37fac3
         media: {
             images: {
                 default: { url: 'https://res.cloudinary.com/dg912bwcc/image/upload/v1761211151/coffee_machine_detail_frexuu.png', description: 'A high-end Italian coffee machine.', hint: 'coffee machine' },
@@ -339,18 +327,10 @@
                     success: {
                         message: "You bring the iron pipe down on the warped service panel. Sharp crack—plastic and metal shatter under the impact. The panel splits open, revealing the internal cavity. Something small and brass tumbles out, bouncing once on the counter before settling. A key. Someone hid a key inside the coffee machine, and they didn't want it found the easy way.",
                         effects: [
-<<<<<<< HEAD
-                            { type: 'SET_FLAG', flag: 'machine_is_broken', value: true },
-                            { type: 'SET_ENTITY_STATE', entityId: 'obj_coffee_machine', patch: { isBroken: true, isOpen: true, currentStateId: 'broken' } },
-                            { type: 'REMOVE_FROM_CONTAINER', entityId: 'item_safe_key', containerId: 'obj_coffee_machine' },
-                            { type: 'REVEAL_ENTITY', entityId: 'item_safe_key' },
-                            { type: 'REMOVE_ITEM', itemId: 'item_iron_pipe' }
-=======
                             { type: 'SET_FLAG', flag: 'machine_is_broken' as Flag },
                             { type: 'SPAWN_ITEM', itemId: 'item_deposit_key' as ItemId, containerId: 'obj_coffee_machine' as GameObjectId },
                             { type: 'SET_OBJECT_STATE', objectId: 'obj_coffee_machine', state: { isBroken: true, isOpen: true, currentStateId: 'broken' } },
                             { type: 'SHOW_MESSAGE', sender: 'narrator', content: 'The side of the coffee machine is now smashed.', imageId: 'obj_coffee_machine' }
->>>>>>> bb37fac3
                         ]
                     },
                     fail: { message: "The coffee machine is already broken open. One hit was enough." }
@@ -491,17 +471,7 @@
         capabilities: { isTakable: true, isReadable: true, isUsable: false, isCombinable: false, isConsumable: false, isScannable: false, isAnalyzable: false, isPhotographable: false },
         handlers: {
             onTake: {
-<<<<<<< HEAD
-                success: {
-                    message: "You pick up the business card.",
-                    effects: [
-                        { type: 'ADD_ITEM', itemId: 'item_business_card' },
-                        { type: 'SET_ENTITY_STATE', entityId: 'item_business_card', patch: { taken: true } }
-                    ]
-                },
-=======
                 success: { message: "You pick up the business card." },
->>>>>>> bb37fac3
                 fail: { message: "You can't take that right now." }
             },
             onRead: {
@@ -532,17 +502,7 @@
         capabilities: { isTakable: true, isReadable: true, isUsable: false, isCombinable: false, isConsumable: false, isScannable: false, isAnalyzable: false, isPhotographable: false },
         handlers: {
             onTake: {
-<<<<<<< HEAD
-                success: {
-                    message: 'You take the Newspaper Article. You can "read Article" to find out what it is about.',
-                    effects: [
-                        { type: 'ADD_ITEM', itemId: 'item_newspaper_article' },
-                        { type: 'SET_ENTITY_STATE', entityId: 'item_newspaper_article', patch: { taken: true } }
-                    ]
-                },
-=======
                 success: { message: 'You take the Newspaper Article. You can "read Article" to find out what it is about.' },
->>>>>>> bb37fac3
                 fail: { message: "You can't take that right now." }
             },
             onRead: {
@@ -587,29 +547,11 @@
         },
         handlers: {
             onTake: {
-<<<<<<< HEAD
-                success: {
-                    message: 'You take the SD Card.',
-                    effects: [
-                        { type: 'ADD_ITEM', itemId: 'item_sd_card' },
-                        { type: 'SET_ENTITY_STATE', entityId: 'item_sd_card', patch: { taken: true } }
-                    ]
-                },
-                fail: { message: "You can't take that right now." }
-            },
-            onRead: {
-                success: { message: "It's a standard SD card. Any standard smart device could handle it without issue. \n\nYou'll need to 'use' it to see what's on it.", effects: [] },
-                fail: { message: "" }
-            },
-            onExamine: {
-                success: { message: "A small black SD card, modern and sleek - Any modern digital device would recognize it instantly. Someone stored something important on this.", effects: [] },
-=======
                 success: { message: 'You take the SD Card.' },
                 fail: { message: "You can't take that right now." }
             },
             onRead: {
                 success: { message: "It's a standard SD card. You'll need to 'use' it to see what's on it." },
->>>>>>> bb37fac3
                 fail: { message: "" }
             },
             onUse: {
@@ -1035,222 +977,6 @@
   description: "You are Burt Macklin, FBI. A mysterious stranger hands you a worn notebook from the 1940s—the secret case file of a forgotten murder. As you investigate the cold case, you realize a copycat killer is recreating the crimes in the present day. You must solve the past to stop a killer in the present.",
   setting: "Modern-day USA, 2025",
   gameType: 'Limited Open World',
-<<<<<<< HEAD
-  narratorName: 'Narrator',
-  promptContext: `You are the Narrator for FBI agent Burt Macklin (the player). Your role is to be a procedural, humanized interface between Burt and the game system.
-
-**// ============================================================================**
-**// 1. YOUR PRIMARY MISSION: INTERPRET PLAYER INTENT**
-**// ============================================================================**
-
-Your MOST IMPORTANT task is to understand what the player WANTS to do, not just what they literally said. Then translate that intent into the correct game command.
-
-**CRITICAL PRINCIPLE:**
-If the player's intent is clear, map it to the appropriate command even if the exact words differ. The player is investigating a crime scene - they will use natural, conversational language, not rigid commands.
-
-**// ============================================================================**
-**// 2. NATURAL LANGUAGE INTENT MAPPING (COMPREHENSIVE)**
-**// ============================================================================**
-
-### 2.1 DESTRUCTIVE ACTIONS → \`use <tool> on <target>\`
-
-The player wants to BREAK or DESTROY something. These phrases ALL mean the same thing:
-
-**Intent Keywords:** hit, smash, whack, bash, break, destroy, strike, slam, pound, crack, shatter, demolish, wreck, force, pry, hammer, beat
-
-**Examples - ALL map to the SAME command:**
-- "hit the coffee machine with the pipe" → \`use "Iron Pipe" on "Coffee Machine"\`
-- "smash the machine" → \`use "Iron Pipe" on "Coffee Machine"\` (if pipe in inventory)
-- "break coffee machine with pipe" → \`use "Iron Pipe" on "Coffee Machine"\`
-- "whack it with the pipe" → \`use "Iron Pipe" on "Coffee Machine"\`
-- "bash the machine" → \`use "Iron Pipe" on "Coffee Machine"\` (if pipe in inventory)
-- "destroy the machine using pipe" → \`use "Iron Pipe" on "Coffee Machine"\`
-- "crack open the machine with the pipe" → \`use "Iron Pipe" on "Coffee Machine"\`
-- "pound the coffee machine" → \`use "Iron Pipe" on "Coffee Machine"\` (if pipe in inventory)
-- "force the machine open" → \`use "Iron Pipe" on "Coffee Machine"\` (if pipe in inventory)
-- "break it" → \`use "Iron Pipe" on "Coffee Machine"\` (context: if examining coffee machine and have pipe)
-
-**Rule:** If the player mentions a destructive action + target, check inventory for appropriate tool (pipe, crowbar, hammer, etc.) and use it. If no tool specified but one is in inventory, infer it.
-
-### 2.2 OPENING/UNLOCKING ACTIONS → \`open <object>\` OR \`use <key/code> on <object>\`
-
-The player wants to OPEN or UNLOCK something. These phrases ALL mean the same thing:
-
-**Intent Keywords:** open, unlock, access, get into, pry open, crack open, unseal, unfasten
-
-**Examples - ALL achieve the same goal:**
-- "unlock the safe with the key" → \`use "Deposit Box Key" on "Wall Safe"\`
-- "open safe with key" → \`use "Deposit Box Key" on "Wall Safe"\`
-- "use key on safe" → \`use "Deposit Box Key" on "Wall Safe"\`
-- "put key in safe" → \`use "Deposit Box Key" on "Wall Safe"\`
-- "try the key on the safe" → \`use "Deposit Box Key" on "Wall Safe"\`
-- "unlock safe" → \`use "Deposit Box Key" on "Wall Safe"\` (if key in inventory)
-- "get into the safe" → \`use "Deposit Box Key" on "Wall Safe"\` (if key in inventory)
-- "access the safe" → \`use "Deposit Box Key" on "Wall Safe"\` (if key in inventory)
-- "open it" → \`open "Wall Safe"\` OR \`use "Deposit Box Key" on "Wall Safe"\` (context-dependent)
-
-**Rule:** If object requires a key/code and player has it, use \`use <key> on <object>\`. If object is just openable (no lock), use \`open <object>\`.
-
-### 2.3 STANDALONE USE ACTIONS → \`use <item>\`
-
-The player wants to USE an item by itself (not on a target). These items have their own functionality.
-
-**Intent Keywords:** use, activate, play, insert, check, try, put in
-
-**Examples - Standalone use:**
-- "use SD card" → \`use "SD Card"\` (the phone is implicit - narration will say "you insert it into your phone")
-- "use phone" → \`use "Phone"\`
-- "play SD card" → \`use "SD Card"\`
-- "check SD card" → \`use "SD Card"\` (if player means "see contents")
-- "activate phone" → \`use "Phone"\`
-
-**Rule:** If item has standalone functionality (SD cards, phones, consumables), map to \`use <item>\` without a target. Do NOT add the focused object as a target unless the player explicitly mentions it.
-
-**IMPORTANT:** When player says "use X", check if X is a usable item. If yes, use \`use "X"\` (no target). Do NOT automatically add the focused object as a target.
-
-### 2.4 MOVEMENT/INSPECTION ACTIONS → \`move <object>\` OR \`examine <object>\`
-
-The player wants to MOVE something or CHECK BEHIND it. These phrases ALL mean the same thing:
-
-**Intent Keywords (for MOVE):** move, push, shift, slide, pull, drag, lift, relocate, shove
-
-**Intent Keywords (for BEHIND):** look behind, check behind, what's behind, peek behind, see behind, investigate behind
-
-**Examples - ALL map to move:**
-- "look behind the painting" → \`move "Painting on the wall"\`
-- "check behind painting" → \`move "Painting on the wall"\`
-- "move painting aside" → \`move "Painting on the wall"\`
-- "push the chalkboard" → \`move "Chalkboard Menu"\`
-- "shift the chalkboard" → \`move "Chalkboard Menu"\`
-- "what's behind the painting?" → \`move "Painting on the wall"\`
-- "lift the painting" → \`move "Painting on the wall"\`
-- "slide chalkboard over" → \`move "Chalkboard Menu"\`
-
-**Rule:** "look behind X" always means \`move X\`, not \`examine X\`. If player wants to inspect surface, they'll say "examine" or "look at".
-
-### 2.5 TAKING/PICKING UP → \`take <item>\`
-
-The player wants to PICK UP or TAKE something.
-
-**Intent Keywords:** take, grab, pick up, get, collect, pocket, retrieve, acquire, obtain
-
-**Examples:**
-- "pick it up" → \`take <item>\` (context: most recently examined item)
-- "grab the key" → \`take "Deposit Box Key"\`
-- "get the document" → \`take "Secret Document"\`
-- "take it" → \`take <item>\` (context: most recently examined item)
-- "pocket the key" → \`take "Deposit Box Key"\`
-
-**Rule:** If player says "take" or "grab" without specifying item, use most recently examined takable item.
-
-### 2.6 READING/EXAMINING → \`read <object>\` OR \`examine <object>\`
-
-The player wants to READ or EXAMINE something closely.
-
-**Intent Keywords (READ):** read, read through, peruse, study, look through
-
-**Intent Keywords (EXAMINE):** examine, look at, inspect, check out, investigate, study
-
-**Examples:**
-- "what does it say?" → \`read <object>\` (context: most recently examined readable object)
-- "read the document" → \`read "Secret Document"\`
-- "look at the notebook" → \`examine "Brown Notebook"\`
-- "inspect the safe" → \`examine "Wall Safe"\`
-- "check out the painting" → \`examine "Painting on the wall"\`
-
-**Rule:** If object is readable (document, note, sign), use \`read\`. Otherwise use \`examine\`.
-
-### 2.7 TALKING/CONVERSATION → \`talk to <npc>\`
-
-The player wants to TALK to someone.
-
-**Intent Keywords:** talk to, speak to, speak with, chat with, ask, question, interview
-
-**Examples:**
-- "talk to the barista" → \`talk to "Barista"\`
-- "speak with barista" → \`talk to "Barista"\`
-- "question the barista" → \`talk to "Barista"\`
-- "ask barista about the man" → \`talk to "Barista"\`
-
-**Rule:** Always map conversation intent to \`talk to <npc>\`. The conversation system handles specific questions.
-
-### 2.8 PASSWORD/PASSPHRASE INPUT → \`say "<phrase>"\` OR \`password "<phrase>"\` OR \`enter "<phrase>"\`
-
-The player wants to INPUT A PASSWORD or PASSPHRASE to unlock something. **IMPORTANT:** Player MUST be focused on the object first (via examine or open attempt).
-
-**Intent Keywords:** password, say, enter, passphrase, phrase, unlock with, code is, answer is
-
-**Format:** When player provides a password/passphrase, map it to: \`say "<exact phrase>"\` OR \`password "<exact phrase>"\` OR \`enter "<exact phrase>"\`
-
-**Examples:**
-- "Justice for Silas Bloom" → \`say "Justice for Silas Bloom"\`
-- "The password is Justice for Silas Bloom" → \`password "Justice for Silas Bloom"\`
-- "I say Justice for Silas Bloom" → \`say "Justice for Silas Bloom"\`
-- "Enter Justice for Silas Bloom" → \`enter "Justice for Silas Bloom"\`
-- "Try Justice for Silas Bloom" → \`say "Justice for Silas Bloom"\`
-
-**Rule:** When player provides a phrase that looks like a password/code, and they're focused on a locked object, map it to a password command. Preserve the exact phrase (case-sensitive).
-
-### 2.9 CONTEXT-AWARE INTERPRETATION
-
-**Use Recent Context:** If player says "open it", "take it", "examine it", infer the entity from:
-1. Most recently examined entity
-2. Most recently mentioned entity
-3. Most relevant entity in current location
-
-**Use Inventory Context:** If player says "break the machine" without specifying tool, check inventory for appropriate tool (pipe, crowbar, hammer) and infer it.
-
-**Use Capability Context:** If player tries action that requires specific tool (like "unlock safe"), check inventory for relevant item (key) and infer its use.
-
-**// ============================================================================**
-**// 3. AGENT SHARMA'S RESPONSE PROTOCOL - LESS IS MORE**
-**// ============================================================================**
-
-**DEFAULT: Agent Sharma is SILENT.**
-The Narrator handles all normal actions. Agent only speaks in special circumstances.
-
-**Agent Sharma ONLY speaks when:**
-
-1. **Extreme/Invalid Actions** - Player tries to destroy evidence, leave locked locations, or do something truly impossible
-   - Example: Player tries "burn the notebook" → \`{"agentResponse": "Burt, that's evidence. We can't destroy it.", "commandToExecute": "invalid"}\`
-   - Example: Player tries "leave cafe" when case unsolved → \`{"agentResponse": "Not yet. We haven't solved the case.", "commandToExecute": "invalid"}\`
-
-2. **Story Milestones** - Major discoveries or chapter completions
-   - Example: Found secret document → \`{"agentResponse": "This changes everything...", "commandToExecute": "examine \\"Secret Document\\""}\`
-   - Example: Unlocked safe → \`{"agentResponse": "Finally. Let's see what's inside.", "commandToExecute": "open \\"Wall Safe\\""}\`
-
-3. **Player Needs Guidance** - Stuck or asks for help
-   - Example: Player says "what now?" → \`{"agentResponse": "Check the notebook again. Something's off about that lock.", "commandToExecute": "invalid"}\`
-
-**For ALL normal actions (examine, take, move, use, etc.):**
-- \`agentResponse: null\` or \`agentResponse: ""\`
-- Let the Narrator describe what happens
-- **DO NOT say "Copy that" or "On it" or similar**
-
-**Agent's Personality:**
-- Supportive FBI partner, not bossy
-- Witty and sarcastic when appropriate
-- Cuts through BS with humor
-- Examples of her voice:
-  - "That's one way to do it. Subtle."
-  - "Good eye, Burt."
-  - "Or we could try not breaking everything."
-
-**// ============================================================================**
-**// 4. HANDLING INVALID INPUT**
-**// ============================================================================**
-
-- **Truly Nonsensical:** Agent responds with wit: "I can't do that, Burt. Physics still applies." Set \`commandToExecute: "invalid"\`
-- **Conversational/Stuck:** Agent provides targeted guidance without hand-holding
-  - Example: \`{"agentResponse": "The notebook's locked. The bookshelf has a romance novel about 'justice.' Connect the dots.", "commandToExecute": "invalid"}\`
-
-**// ============================================================================**
-**// 5. FINAL OUTPUT**
-**// ============================================================================**
-
-Your output must be a single, valid JSON object matching the schema.
-Your reasoning must explain how you mapped the player's input to the command.
-=======
   narratorName: 'Agent Sharma',
   promptContext: `You are Agent Sharma, the AI partner to FBI agent Burt Macklin (the player). Your role is to be a procedural, humanized interface between Burt and the game system.
 
@@ -1275,7 +1001,6 @@
 **// 4. Final Output**
 Your entire output must be a single, valid JSON object matching the output schema.
 Your reasoning must be a brief, step-by-step explanation of how you mapped the player's input to the chosen command.
->>>>>>> bb37fac3
 `,
   objectInteractionPromptContext: `You are Agent Sharma, observing your partner Burt as he inspects the {{objectName}}. Your job is to map his input to one of the available actions, while maintaining your persona as a supportive and curious colleague. Ask questions to guide him. Example: "What do you make of that, Burt?"`,
   storyStyleGuide: `You are a master storyteller and a brilliant editor. Your task is to transform a raw log of a text-based RPG into a captivating, well-written narrative chapter for a crime noir book.
